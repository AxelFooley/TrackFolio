--- conflicted
+++ resolved
@@ -97,10 +97,7 @@
         run: |
           pip install pytest pytest-asyncio
           cd backend && pytest tests/ -v
-<<<<<<< HEAD
-
-=======
->>>>>>> d4b7b4b7
+
   lint-frontend:
     name: Lint Frontend
     runs-on: ubuntu-latest
