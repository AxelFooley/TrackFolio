--- conflicted
+++ resolved
@@ -172,17 +172,9 @@
             select(PriceHistory)
             .where(PriceHistory.ticker == position.current_ticker)
             .order_by(PriceHistory.date.desc())
-<<<<<<< HEAD
-            .limit(2)
-        )
-        prices = price_result.scalars().all()
-        latest_price = prices[0] if prices else None
-        previous_price = prices[1] if len(prices) > 1 else None
-=======
             .limit(2)  # Get latest and previous day's price
         )
         price_history = price_result.scalars().all()
->>>>>>> 56284aaf
 
         # Get cached metrics (IRR, etc.) - use current_ticker for backwards compatibility
         metrics_result = await db.execute(
@@ -205,20 +197,11 @@
             else None
         )
 
-<<<<<<< HEAD
-        # Calculate today's change
-        today_change = None
-        today_change_percent = None
-        if current_price and previous_price:
-            today_change = current_price - previous_price.close
-            today_change_percent = float((today_change / previous_price.close) * 100) if previous_price.close != 0 else None
-=======
-        # Calculate today's change using helper function
+      # Calculate today's change using helper function
         today_change, today_change_percent = calculate_today_change(
             position.quantity,
             price_history
         )
->>>>>>> 56284aaf
 
         # Get IRR from cached metrics
         irr = None
