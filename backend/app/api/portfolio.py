--- conflicted
+++ resolved
@@ -1,9 +1,9 @@
 """Portfolio API endpoints."""
 from fastapi import APIRouter, Depends, HTTPException, Query
 from sqlalchemy.ext.asyncio import AsyncSession
-from sqlalchemy import select, func
+from sqlalchemy import select
 from decimal import Decimal
-from datetime import date, timedelta, datetime
+from datetime import date, timedelta
 from typing import List, Optional
 import logging
 
@@ -17,11 +17,6 @@
 )
 from app.services.price_fetcher import PriceFetcher
 from app.services.portfolio_aggregator import PortfolioAggregator
-<<<<<<< HEAD
-from app.services.query_optimizer import query_optimizer
-from app.services.portfolio_aggregator import PortfolioAggregator
-=======
->>>>>>> 26fea75e
 
 logger = logging.getLogger(__name__)
 router = APIRouter(prefix="/api/portfolio", tags=["portfolio"])
@@ -105,63 +100,168 @@
 
 @router.get("/overview", response_model=PortfolioOverview)
 async def get_portfolio_overview(db: AsyncSession = Depends(get_db)):
-    """Get portfolio overview metrics for dashboard with intelligent caching."""
-    # Use optimized query with caching
-    overview_data = await query_optimizer.get_portfolio_overview_optimized(db)
-
-    # Calculate additional metrics if not cached
-    total_cost_basis = overview_data['total_cost_basis']
-    current_value = overview_data['total_value']
-    total_profit = overview_data['total_profit']
-
-    # Calculate average annual return
-    if total_cost_basis and total_cost_basis > 0:
-        total_return_percent = (total_profit / total_cost_basis) * 100
-
-        # Placeholder for actual annual return calculation
-        # This would normally involve time-series analysis of portfolio value over time
-        average_annual_return = total_return_percent / 3  # Placeholder 3-year annualization
-    else:
-        average_annual_return = None
-        total_return_percent = None
-
-    # Get currency from first position or default to EUR
-    currency = "EUR"  # This should be properly determined from user settings
+    """Get portfolio overview metrics for dashboard."""
+    result = await db.execute(select(Position))
+    positions = result.scalars().all()
+
+    if not positions:
+        return PortfolioOverview(
+            current_value=Decimal("0"),
+            total_cost_basis=Decimal("0"),
+            total_profit=Decimal("0"),
+            average_annual_return=None,
+            today_gain_loss=None,
+            today_gain_loss_pct=None
+        )
+
+    # Calculate total cost basis and current value
+    total_cost_basis = Decimal("0")
+    current_value = Decimal("0")
+
+    for position in positions:
+        total_cost_basis += position.cost_basis
+
+        # Get latest price (use current_ticker)
+        price_result = await db.execute(
+            select(PriceHistory)
+            .where(PriceHistory.ticker == position.current_ticker)
+            .order_by(PriceHistory.date.desc())
+            .limit(1)
+        )
+        latest_price = price_result.scalar_one_or_none()
+
+        if latest_price:
+            current_value += position.quantity * latest_price.close
+
+    total_profit = current_value - total_cost_basis
+
+    # Get portfolio metrics from cached_metrics
+    portfolio_metrics_result = await db.execute(
+        select(CachedMetrics)
+        .where(
+            CachedMetrics.metric_type == "portfolio_metrics",
+            CachedMetrics.metric_key == "global"
+        )
+    )
+    portfolio_metrics = portfolio_metrics_result.scalar_one_or_none()
+
+    # Calculate today's gain/loss by summing all positions' today changes
+    today_gain_loss = Decimal("0")
+    total_previous_value = Decimal("0")
+
+    for position in positions:
+        # Get latest and previous prices for each position
+        price_result = await db.execute(
+            select(PriceHistory)
+            .where(PriceHistory.ticker == position.current_ticker)
+            .order_by(PriceHistory.date.desc())
+            .limit(2)
+        )
+        price_history = price_result.scalars().all()
+
+        if price_history and len(price_history) >= 2:
+            latest_price = price_history[0]
+            previous_price = price_history[1]
+
+            # Add to today's change
+            price_change = latest_price.close - previous_price.close
+            today_gain_loss += position.quantity * price_change
+
+            # Track previous value for percentage calculation
+            total_previous_value += position.quantity * previous_price.close
+
+    # Calculate percentage change
+    today_gain_loss_pct = None
+    if total_previous_value > 0:
+        today_gain_loss_pct = float((today_gain_loss / total_previous_value) * 100)
+
+    # Get average annual return from portfolio metrics
+    average_annual_return = None
+    if portfolio_metrics and portfolio_metrics.metric_value:
+        average_annual_return = portfolio_metrics.metric_value.get("portfolio_return")
 
     return PortfolioOverview(
         current_value=current_value,
+        total_cost_basis=total_cost_basis,
         total_profit=total_profit,
-        total_cost_basis=total_cost_basis,
-        total_return_percent=total_return_percent,
         average_annual_return=average_annual_return,
-        today_gain_loss=Decimal('0'),  # Will be calculated with real-time prices
-        today_gain_loss_pct=Decimal('0'),  # Will be calculated with real-time prices
-        currency=currency,
-        snapshot_date=date.today(),
-        last_updated=datetime.utcnow()
-    )
-
-
-@router.get("/holdings")
-async def get_holdings(
-    db: AsyncSession = Depends(get_db),
-    limit: int = 50,
-    offset: int = 0,
-    sort_by: str = "current_value",
-    sort_direction: str = "desc"
-):
-    """Get portfolio holdings with optimized queries and caching."""
-    # Use optimized holdings query with caching
-    holdings = await query_optimizer.get_holdings_optimized(
-        db, limit=limit, offset=offset, sort_by=sort_by, sort_direction=sort_direction
-    )
-
-    # Convert to response format
-    return holdings
-
-
-# Export the query optimizer for use in other modules
-__all__ = ['query_optimizer']
+        today_gain_loss=today_gain_loss,
+        today_gain_loss_pct=today_gain_loss_pct
+    )
+
+
+@router.get("/holdings", response_model=List[PositionResponse])
+async def get_holdings(db: AsyncSession = Depends(get_db)):
+    """Get all current holdings/positions with calculated metrics."""
+    result = await db.execute(select(Position))
+    positions = result.scalars().all()
+
+    response = []
+
+    for position in positions:
+        # Get latest and previous prices (use current_ticker)
+        price_result = await db.execute(
+            select(PriceHistory)
+            .where(PriceHistory.ticker == position.current_ticker)
+            .order_by(PriceHistory.date.desc())
+            .limit(2)  # Get latest and previous day's price
+        )
+        price_history = price_result.scalars().all()
+
+        # Get cached metrics (IRR, etc.) - use current_ticker for backwards compatibility
+        metrics_result = await db.execute(
+            select(CachedMetrics)
+            .where(
+                CachedMetrics.metric_type == "position_metrics",
+                CachedMetrics.metric_key == position.current_ticker
+            )
+        )
+        cached_metrics = metrics_result.scalar_one_or_none()
+
+        # Calculate current values
+        latest_price = price_history[0] if price_history else None
+        current_price = latest_price.close if latest_price else None
+        current_value = position.quantity * current_price if current_price else None
+        unrealized_gain = current_value - position.cost_basis if current_value else None
+        return_percentage = (
+            float((current_value - position.cost_basis) / position.cost_basis)
+            if current_value and position.cost_basis > 0
+            else None
+        )
+
+      # Calculate today's change using helper function
+        today_change, today_change_percent = calculate_today_change(
+            position.quantity,
+            price_history
+        )
+
+        # Get IRR from cached metrics
+        irr = None
+        if cached_metrics and cached_metrics.metric_value:
+            irr = cached_metrics.metric_value.get("irr")
+
+        response.append(
+            PositionResponse(
+                id=position.id,
+                ticker=position.current_ticker,  # Return current_ticker as 'ticker'
+                isin=position.isin,
+                description=position.description,
+                asset_type=position.asset_type.value,
+                quantity=position.quantity,
+                average_cost=position.average_cost,
+                cost_basis=position.cost_basis,
+                current_price=current_price,
+                current_value=current_value,
+                unrealized_gain=unrealized_gain,
+                return_percentage=return_percentage,
+                irr=irr,
+                today_change=today_change,
+                today_change_percent=today_change_percent,
+                last_calculated_at=position.last_calculated_at
+            )
+        )
+
+    return response
 
 
 @router.get("/performance", response_model=PortfolioPerformance)
