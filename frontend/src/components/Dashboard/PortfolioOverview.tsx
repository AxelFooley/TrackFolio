--- conflicted
+++ resolved
@@ -60,29 +60,17 @@
   const metrics = [
     {
       title: 'Current Value',
-<<<<<<< HEAD
       value: formatCurrency(overview.total_value, overview.currency || 'EUR'),
       subtitle: allocation ? `Traditional: ${formatCurrency(overview.traditional_value, overview.currency || 'EUR')} | Crypto: ${formatCurrency(overview.crypto_value, overview.currency || 'EUR')}` : undefined,
-=======
-      value: formatCurrency(currentValue, overview.currency),
->>>>>>> 252e2ad9
       icon: DollarSign,
       color: 'text-blue-600',
     },
     {
       title: 'Total Profit',
-<<<<<<< HEAD
-      value: formatCurrency(overview.total_profit, overview.currency || 'EUR'),
+    value: formatCurrency(overview.total_profit, overview.currency || 'EUR'),
       change: formatPercentage(overview.total_profit_pct),
       icon: overview.total_profit >= 0 ? TrendingUp : TrendingDown,
       color: overview.total_profit >= 0 ? 'text-success' : 'text-danger',
-=======
-      value: formatCurrency(totalProfit, overview.currency),
-      change: formatPercentage(profitPercent),
-      icon: totalProfit >= 0 ? TrendingUp : TrendingDown,
-      color: totalProfit >= 0 ? 'text-success' : 'text-danger',
-      hasLiveData: !!realtimeMetrics,
->>>>>>> 252e2ad9
     },
     {
       title: 'Asset Breakdown',
@@ -93,13 +81,8 @@
     },
     {
       title: "Today's Change",
-<<<<<<< HEAD
       value: overview.today_change !== null && overview.today_change !== undefined
         ? formatCurrency(overview.today_change, overview.currency || 'EUR')
-=======
-      value: todayGainLoss !== null && todayGainLoss !== undefined
-        ? formatCurrency(todayGainLoss, overview.currency)
->>>>>>> 252e2ad9
         : '—',
       change: overview.today_change_pct !== null && overview.today_change_pct !== undefined
         ? formatPercentage(overview.today_change_pct)
