'use client';

import { useState } from 'react';
import { Card, CardContent, CardDescription, CardHeader, CardTitle } from '@/components/ui/card';
import { Button } from '@/components/ui/button';
import { useBenchmark, useSetBenchmark } from '@/hooks/useBenchmark';
import { useLastUpdate, useRefreshPrices } from '@/hooks/usePrices';
import { useToast } from '@/hooks/use-toast';
import { formatDateTime } from '@/lib/utils';
import { Loader2, RefreshCw } from 'lucide-react';
import { TickerAutocomplete } from '@/components/TickerAutocomplete';

export default function SettingsPage() {
  const { data: benchmark, isLoading: benchmarkLoading } = useBenchmark();
  const { data: lastUpdate, refetch: refetchLastUpdate } = useLastUpdate();
  const setBenchmarkMutation = useSetBenchmark();
  const refreshPricesMutation = useRefreshPrices();
  const { toast } = useToast();
  const [benchmarkTicker, setBenchmarkTicker] = useState('');

  const handleSetBenchmark = async (e: React.FormEvent) => {
    e.preventDefault();
    if (!benchmarkTicker.trim()) {
      toast({
        title: 'Invalid input',
        description: 'Please enter a benchmark ticker',
        variant: 'destructive',
      });
      return;
    }

    try {
<<<<<<< HEAD
      await setBenchmarkMutation.mutateAsync({ ticker: benchmarkTicker.toUpperCase() });
=======
      await setBenchmarkMutation.mutateAsync({
        ticker: benchmarkTicker.toUpperCase(),
        description: `Benchmark: ${benchmarkTicker.toUpperCase()}`,
      });
>>>>>>> 56284aaf
      toast({
        title: 'Benchmark updated',
        description: `Benchmark set to ${benchmarkTicker.toUpperCase()}`,
      });
      setBenchmarkTicker('');
    } catch (error: any) {
      toast({
        title: 'Failed to update benchmark',
        description: error.response?.data?.detail || 'An error occurred',
        variant: 'destructive',
      });
    }
  };

  const handleRefreshPrices = async () => {
    try {
      await refreshPricesMutation.mutateAsync();
      // Refetch last update timestamp immediately
      await refetchLastUpdate();
      toast({
        title: 'Prices refreshed',
        description: 'All prices have been updated successfully',
      });
    } catch (error: any) {
      toast({
        title: 'Failed to refresh prices',
        description: error.response?.data?.detail || 'An error occurred',
        variant: 'destructive',
      });
    }
  };

  return (
    <div className="max-w-7xl mx-auto px-4 sm:px-6 lg:px-8 py-8">
      <div className="space-y-8">
        <div>
          <h1 className="text-3xl font-bold mb-2">Settings</h1>
          <p className="text-gray-600">Manage your portfolio configuration</p>
        </div>

        {/* Benchmark Configuration */}
        <Card>
          <CardHeader>
            <CardTitle>Benchmark Configuration</CardTitle>
            <CardDescription>
              Set a benchmark index to compare your portfolio performance against
            </CardDescription>
          </CardHeader>
          <CardContent>
            {benchmarkLoading ? (
              <div className="animate-pulse space-y-4">
                <div className="h-10 bg-gray-200 rounded"></div>
                <div className="h-10 bg-gray-200 rounded w-32"></div>
              </div>
            ) : (
              <div className="space-y-4">
                {benchmark && (
                  <div className="p-4 bg-gray-50 rounded-lg">
                    <div>
                      <p className="text-sm text-gray-600">Current Benchmark</p>
                      <p className="text-lg font-semibold">{benchmark.ticker}</p>
                      <p className="text-sm text-gray-600">
                        {benchmark.description || 'No description'}
                      </p>
                    </div>
                  </div>
                )}

                <form onSubmit={handleSetBenchmark} className="space-y-4">
                  <div>
                    <label htmlFor="benchmark" className="block text-sm font-medium mb-2">
                      Benchmark Ticker
                    </label>
                    <TickerAutocomplete
                      value={benchmarkTicker}
                      onSelect={setBenchmarkTicker}
                      placeholder="Search for a benchmark (e.g., S&P 500, CSSPX.MI)..."
                      disabled={setBenchmarkMutation.isPending}
                    />
                    <p className="text-sm text-gray-500 mt-1">
                      Search and select a ticker symbol. Popular benchmarks: ^GSPC (S&P 500), CSSPX.MI (iShares S&P 500)
                    </p>
                  </div>
                  <Button
                    type="submit"
                    disabled={setBenchmarkMutation.isPending || !benchmarkTicker.trim()}
                  >
                    {setBenchmarkMutation.isPending ? (
                      <>
                        <Loader2 className="mr-2 h-4 w-4 animate-spin" />
                        Updating...
                      </>
                    ) : (
                      'Update Benchmark'
                    )}
                  </Button>
                </form>
              </div>
            )}
          </CardContent>
        </Card>

        {/* Price Data Management */}
        <Card>
          <CardHeader>
            <CardTitle>Price Data Management</CardTitle>
            <CardDescription>
              Manually refresh price data for all assets in your portfolio
            </CardDescription>
          </CardHeader>
          <CardContent>
            <div className="space-y-4">
              {lastUpdate && (
                <div className="p-4 bg-gray-50 rounded-lg">
                  <p className="text-sm text-gray-600">Last Price Update</p>
                  <p className="text-lg font-semibold">
                    {lastUpdate.last_update
                      ? formatDateTime(lastUpdate.last_update)
                      : 'Never'}
                  </p>
                </div>
              )}

              <div>
                <Button
                  onClick={handleRefreshPrices}
                  disabled={refreshPricesMutation.isPending}
                >
                  {refreshPricesMutation.isPending ? (
                    <>
                      <Loader2 className="mr-2 h-4 w-4 animate-spin" />
                      Refreshing...
                    </>
                  ) : (
                    <>
                      <RefreshCw className="mr-2 h-4 w-4" />
                      Refresh Prices Now
                    </>
                  )}
                </Button>
                <p className="text-sm text-gray-500 mt-2">
                  This will fetch the latest prices for all assets in your portfolio.
                  Price data is also automatically updated daily.
                </p>
              </div>
            </div>
          </CardContent>
        </Card>

        {/* System Information */}
        <Card>
          <CardHeader>
            <CardTitle>System Information</CardTitle>
            <CardDescription>About this application</CardDescription>
          </CardHeader>
          <CardContent>
            <div className="space-y-2 text-sm">
              <div className="flex justify-between">
                <span className="text-gray-600">Application</span>
                <span className="font-medium">Portfolio Tracker</span>
              </div>
              <div className="flex justify-between">
                <span className="text-gray-600">Version</span>
                <span className="font-medium">1.0.0</span>
              </div>
              <div className="flex justify-between">
                <span className="text-gray-600">API Endpoint</span>
                <span className="font-medium font-mono">
                  {process.env.NEXT_PUBLIC_API_URL || 'http://localhost:8000'}
                </span>
              </div>
            </div>
          </CardContent>
        </Card>
      </div>
    </div>
  );
}<|MERGE_RESOLUTION|>--- conflicted
+++ resolved
@@ -30,14 +30,10 @@
     }
 
     try {
-<<<<<<< HEAD
-      await setBenchmarkMutation.mutateAsync({ ticker: benchmarkTicker.toUpperCase() });
-=======
-      await setBenchmarkMutation.mutateAsync({
+await setBenchmarkMutation.mutateAsync({
         ticker: benchmarkTicker.toUpperCase(),
         description: `Benchmark: ${benchmarkTicker.toUpperCase()}`,
       });
->>>>>>> 56284aaf
       toast({
         title: 'Benchmark updated',
         description: `Benchmark set to ${benchmarkTicker.toUpperCase()}`,
