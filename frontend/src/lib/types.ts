// Portfolio Types (existing)
export interface Position {
  ticker: string;
  isin: string;
  description: string | null;
  asset_type: string;
  quantity: number;
  average_cost: number | null;
  cost_basis: number | null;
  current_price: number | null;
  current_value: number | null;
  unrealized_gain: number | null;
  return_percentage: number | null;
  irr: number | null;
  currency: string;
  today_change?: number | null;
  today_change_percent?: number | null;
  last_calculated_at?: string;
  splits?: Array<{
    date: string;
    ratio: string;
    old_ticker: string;
    new_ticker: string;
  }>;
}

export interface PortfolioOverview {
  current_value: number;
  total_cost_basis: number;
  total_profit: number;
  currency: string;
  average_annual_return: number | null;
  today_gain_loss: number | null;
  today_gain_loss_pct: number | null;
}

export interface Transaction {
  id: number;
  operation_date: string;
  value_date: string;
  transaction_type: 'BUY' | 'SELL' | 'DIVIDEND' | 'FEE';
  ticker: string;
  isin: string | null;
  description: string;
  quantity: number;
  price_per_share: number;
  amount_eur: number;
  amount_currency: number;
  currency: string;
  fees: number;
  order_reference: string;
  transaction_hash: string;
  imported_at: string;
  created_at: string;
  updated_at: string;
}

export interface PerformanceData {
  date: string;
  portfolio: number;
  benchmark?: number;
}

export interface Benchmark {
  id: number;
  ticker: string;
  description: string | null;
}

export interface PriceUpdate {
  last_update: string | null;
}

// Transaction Forms
export interface TransactionCreate {
  isin: string;
  ticker: string;
  transaction_type: 'BUY' | 'SELL' | 'DIVIDEND' | 'FEE';
  quantity: number | null;
  amount: number | null;
  fees: number;
  date: string;
  currency: string;
  broker?: string | null;
  description?: string | null;
}

export interface TransactionUpdate {
  transaction_type?: 'BUY' | 'SELL' | 'DIVIDEND' | 'FEE';
  quantity?: number | null;
  amount?: number | null;
  fees?: number;
  date?: string;
  broker?: string | null;
  description?: string | null;
}

// Crypto Portfolio Types
export interface CryptoPortfolio {
  id: number;
  name: string;
  description: string | null;
  base_currency: 'USD' | 'EUR';
  created_at: string;
  updated_at: string;
  total_value_usd?: number;
  total_value_eur?: number;
  total_profit_usd?: number;
  total_profit_eur?: number;
  profit_percentage_usd?: number;
  profit_percentage_eur?: number;
  wallet_address?: string | null;
  wallet_sync_enabled?: boolean;
  last_wallet_sync?: string | null;
  wallet_transaction_count?: number | null;
  wallet_sync_status?: 'synced' | 'syncing' | 'error' | 'never' | 'disabled';
}

export interface CryptoPortfolioList {
  portfolios: CryptoPortfolio[];
  total_count: number;
}

export interface CryptoPosition {
  symbol: string;
  quantity: number;
  average_cost: number;
  cost_basis: number;
  current_price: number;
  current_value: number;
  unrealized_gain_loss: number;
  unrealized_gain_loss_pct: number | null;
  realized_gain_loss: number | null;
  first_purchase_date: string | null;
  last_transaction_date: string | null;
  // Optional fields for UI compatibility
  id?: number;
  portfolio_id?: number;
  asset_name?: string;
  currency?: 'USD' | 'EUR';
  last_updated?: string;
  // Aliases for backwards compatibility
  unrealized_gain?: number;
  return_percentage?: number;
}

export interface CryptoTransaction {
  id: number;
  portfolio_id: number;
  symbol: string;
  transaction_type: 'BUY' | 'SELL' | 'TRANSFER_IN' | 'TRANSFER_OUT';
  quantity: number;
  price_at_execution: number;
  fee: number;
  currency: 'USD' | 'EUR';
  timestamp: string;
  exchange?: string | null;
  notes?: string | null;
  created_at: string;
  updated_at: string;
  total_amount?: number;
  fee_currency?: string | null;
  transaction_hash?: string | null;
}

export interface CryptoPrice {
  symbol: string;
  current_price: number;
  price_change_24h: number;
  price_change_percentage_24h: number;
  market_cap: number;
  volume_24h: number;
  currency: 'USD' | 'EUR';
  last_updated: string;
}

export interface CryptoPriceHistory {
  timestamp: string;
  price: number;
  volume?: number;
}

export interface CryptoPerformanceData {
  date: string;
  portfolio_value: number;
  benchmark_value?: number;
}

export interface CryptoPortfolioMetrics {
  total_value: number;
  total_cost_basis: number;
  total_profit: number;
  profit_percentage: number;
  best_performer: CryptoPosition | null;
  worst_performer: CryptoPosition | null;
  largest_position: CryptoPosition | null;
  asset_allocation: Array<{
    symbol: string;
    name: string;
    value: number;
    percentage: number;
  }>;
}

// Crypto Forms
export interface CryptoPortfolioCreate {
  name: string;
  description?: string | null;
  base_currency: 'USD' | 'EUR';
  wallet_address?: string | null;
}

export interface CryptoPortfolioUpdate {
  name?: string;
  description?: string | null;
  base_currency?: 'USD' | 'EUR';
  wallet_address?: string | null;
}

export interface CryptoTransactionCreate {
  symbol: string;
  transaction_type: 'BUY' | 'SELL' | 'TRANSFER_IN' | 'TRANSFER_OUT';
  quantity: number;
  price_at_execution: number;
  fee: number;
  currency: 'USD' | 'EUR';
  timestamp: string;
  exchange?: string | null;
  notes?: string | null;
}

export interface CryptoTransactionUpdate {
  transaction_type?: 'BUY' | 'SELL' | 'TRANSFER_IN' | 'TRANSFER_OUT';
  quantity?: number;
  price_at_execution?: number;
  fee?: number;
  currency?: 'USD' | 'EUR';
  timestamp?: string;
  exchange?: string | null;
  notes?: string | null;
}

// Common Types
export type TimeRange = '1D' | '1W' | '1M' | '3M' | '6M' | '1Y' | 'YTD' | 'ALL';

// API Response Types
export interface PaginatedResponse<T> {
  items: T[];
  total: number;
  skip: number;
  limit: number;
}

export interface ApiResponse<T> {
  data: T;
  message?: string;
}

// Realtime Price Types
export interface RealtimePrice {
  symbol: string;
  current_price: number;
  previous_close: number;
  change_amount?: number;
  change_percent?: number;
  currency: string;
  last_updated: string;
}

export interface RealtimePriceResponse {
  prices: RealtimePrice[];
  fetched_count: number;
  total_count: number;
  timestamp: string;
}

// Asset Search Types
export interface TickerSearchResult {
  ticker: string;
  name: string;
  type: string;
}

// Unified Holdings Types (Traditional + Crypto)
export type AssetType = 'STOCK' | 'ETF' | 'CRYPTO';

export interface UnifiedHolding {
  id: string;
  type: AssetType;
  ticker: string;
  isin?: string;
  name?: string;
  quantity: number;
  current_price: number;
  current_value: number;
  average_cost: number;
  total_cost: number;
  profit_loss: number;
  profit_loss_pct: number;
  currency: string;
  portfolio_id?: number;
  portfolio_name?: string;
  today_change?: number;
  today_change_percent?: number;
}

export interface UnifiedOverview {
  total_value: number;
  traditional_value: number;
  crypto_value: number;
  total_cost: number;
  total_profit: number;
  total_profit_pct: number;
  today_change: number;
  today_change_pct: number;
  currency: string;
}

export interface UnifiedPerformanceData {
  date: string;
  total: number;
  traditional: number;
  crypto: number;
  benchmark?: number;
  currency?: string;
}

export interface UnifiedMover {
  id: string;
  type: AssetType;
  ticker: string;
  name?: string;
  current_value: number;
  today_change: number;
  today_change_percent: number;
  currency: string;
  portfolio_name?: string;
}

<<<<<<< HEAD
// Unified Holdings Types (Traditional + Crypto)
export type AssetType = 'STOCK' | 'ETF' | 'CRYPTO';

export interface UnifiedHolding {
  id: string;
  type: AssetType;
  ticker: string;
  isin?: string;
  name?: string;
  quantity: number;
  current_price: number;
  current_value: number;
  average_cost: number;
  total_cost: number;
  profit_loss: number;
  profit_loss_pct: number;
  currency: string;
  portfolio_id?: number;
  portfolio_name?: string;
  today_change?: number;
  today_change_percent?: number;
}

export interface UnifiedOverview {
  total_value: number;
  traditional_value: number;
  crypto_value: number;
  total_cost: number;
  total_profit: number;
  total_profit_pct: number;
  today_change: number;
  today_change_pct: number;
  currency: string;
}

export interface UnifiedPerformanceData {
  date: string;
  total: number;
  traditional: number;
  crypto: number;
  benchmark?: number;
  currency?: string;
}

export interface UnifiedMover {
  id: string;
  type: AssetType;
  ticker: string;
  name?: string;
  current_value: number;
  today_change: number;
  today_change_percent: number;
  currency: string;
  portfolio_name?: string;
}

=======
>>>>>>> 26fea75e
// Wallet Types
export interface WalletSyncStatus {
  status: 'synced' | 'syncing' | 'error' | 'never' | 'disabled';
  last_sync?: string | null;
  transaction_count?: number;
  error_message?: string | null;
}

export interface WalletTransaction {
  txid: string;
  blockhash: string;
  block_height: number;
  confirmations: number;
  timestamp: number;
  size: number;
  weight: number;
  fee: number;
  status: 'confirmed' | 'unconfirmed';
  inputs: Array<{
    txid: string;
    vout: number;
    script_sig: string;
    value: number;
    address?: string;
  }>;
  outputs: Array<{
    script_pubkey: string;
    value: number;
    address?: string;
  }>;
}

export interface WalletTransactionPreview {
  total_transactions: number;
  transactions: WalletTransaction[];
  total_value: number;
  last_transaction?: string;
}<|MERGE_RESOLUTION|>--- conflicted
+++ resolved
@@ -337,65 +337,6 @@
   portfolio_name?: string;
 }
 
-<<<<<<< HEAD
-// Unified Holdings Types (Traditional + Crypto)
-export type AssetType = 'STOCK' | 'ETF' | 'CRYPTO';
-
-export interface UnifiedHolding {
-  id: string;
-  type: AssetType;
-  ticker: string;
-  isin?: string;
-  name?: string;
-  quantity: number;
-  current_price: number;
-  current_value: number;
-  average_cost: number;
-  total_cost: number;
-  profit_loss: number;
-  profit_loss_pct: number;
-  currency: string;
-  portfolio_id?: number;
-  portfolio_name?: string;
-  today_change?: number;
-  today_change_percent?: number;
-}
-
-export interface UnifiedOverview {
-  total_value: number;
-  traditional_value: number;
-  crypto_value: number;
-  total_cost: number;
-  total_profit: number;
-  total_profit_pct: number;
-  today_change: number;
-  today_change_pct: number;
-  currency: string;
-}
-
-export interface UnifiedPerformanceData {
-  date: string;
-  total: number;
-  traditional: number;
-  crypto: number;
-  benchmark?: number;
-  currency?: string;
-}
-
-export interface UnifiedMover {
-  id: string;
-  type: AssetType;
-  ticker: string;
-  name?: string;
-  current_value: number;
-  today_change: number;
-  today_change_percent: number;
-  currency: string;
-  portfolio_name?: string;
-}
-
-=======
->>>>>>> 26fea75e
 // Wallet Types
 export interface WalletSyncStatus {
   status: 'synced' | 'syncing' | 'error' | 'never' | 'disabled';
